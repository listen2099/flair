#!/usr/bin/env python3

import sys
import argparse
import re
import csv
import math
import os
from collections import Counter
from collections import namedtuple

parser = argparse.ArgumentParser(description='''for counting transcript abundances after
	aligning reads to transcripts; for multiple mappers, only the best alignment
	for each read is used, usage=python -s samfile -o outputfile''')
required = parser.add_argument_group('required named arguments')
required.add_argument('-s', '--sam', type=argparse.FileType('r'), help='sam file or - for STDIN')
required.add_argument('-o', '--output', default='counts.txt', help='output file name')
parser.add_argument('-i', '--isoforms',
	help='specify isoforms.bed or .psl file if --stringent and/or --check_splice is specified')
parser.add_argument('--stringent', action='store_true',
	help='only count if read alignment passes stringent criteria')
parser.add_argument('--check_splice', action='store_true', 
	help='''enforce coverage of 4 out of 6 bp around each splice site and no
	insertions greater than 3 bp at the splice site''')
parser.add_argument('--trust_ends', action='store_true', 
	help='specify if reads are generated from a long read method with minimal fragmentation')
parser.add_argument('-t', '--threads', default=4, type=int, 
	help='number of threads to use')
parser.add_argument('-w', '--window', type=int, default=10,
	help='number of bases for determining which end is best match (10)')
parser.add_argument('--quality', default=1, type=int,
	help='minimum quality threshold to consider if ends are to be trusted (1)')
parser.add_argument('--generate_map',
	help='''specify an output path for a txt file of which isoform each read is assigned to''')
parser.add_argument('--fusion_dist', 
	help='''minimium distance between separate read alignments on the same chromosome to be
	considered a fusion, otherwise no reads will be assumed to be fusions''')
parser.add_argument('--minimal_input', 
	help='''input file is not actually a sam file, but only the info necessary''')
args = parser.parse_args()

sam = args.sam

if args.stringent or args.fusion_dist or args.check_splice:
	if not os.path.exists(args.isoforms):
		sys.stderr.write('A valid isoforms bed file needs to be specified: {}\n'.format(args.isoforms))
		sys.exit(1)
	isbed = args.isoforms[-3:].lower() != 'psl'
	isoform_file = open(args.isoforms)

if args.fusion_dist:
	args.trust_ends = True

outfilename = args.output

min_insertion_len = 3
#ss_window = 3 unused
num_match_in_ss_window = 4
trust_ends_window = 50
large_indel_tolerance = 25


def is_stringent(tname, blocksizes, blockstarts):
	''' The additional criteria applied if --stringent is specified: Read must cover 80% of its
	corresponding transcript and the read must extend at least 25 nt into the first and last exons of the tn.'''
	isoform_length = transcript_lengths[tname]
	if sum(blocksizes) / isoform_length < 0.8:
		return False

	read_start, read_end = blockstarts[0], blockstarts[-1]+blocksizes[-1]
	first_blocksize, last_blocksize = terminal_exons[tname]['left_size'], terminal_exons[tname]['right_size']

	# covers enough bases into the first and last exons
	right_coverage = left_coverage = False
	if len(blocksizes) == 1:  # single exon transcript
		if read_start < 25 and read_end > isoform_length - 25:
			right_coverage = left_coverage = True
	else:
		if first_blocksize < 25:
			# if the terminal exon is sufficiently short, relax by 5 bp bc drna misses bases on 5' end
			if read_start < 5:
				left_coverage = True
		elif args.trust_ends:
			left_coverage = read_start <= trust_ends_window
		elif read_start <= (first_blocksize - 25):
			left_coverage = True
		else:
			return False

		if last_blocksize < 25:
			if (isoform_length - read_end) < 5:
				right_coverage = True
		elif args.trust_ends:
			right_coverage = (isoform_length - read_end) < trust_ends_window
		elif (isoform_length-last_blocksize + 25) <= read_end:
			right_coverage = True
		else:
			return False

	return right_coverage and left_coverage


def check_splice(tname, pos, covered_pos, insertion_pos):
	''' Returns True if all splice sites are covered. Splice site is considered covered if
	the number of matches according to CIGAR string  num_match_in_ss_window '''
	try:
		for ss in splice_sites[tname]:
			if sum(covered_pos[ss-pos-3:ss-pos+3]) <= num_match_in_ss_window:
				return False
		return True
	except KeyError:
		raise Exception("The transcript names in the annotation fasta do not appear to match the ones in the isoforms file. You may be able to fix this by using gtf_to_bed and bed_to_sequence on your annotation gtf and using the resulting file as your annotation fasta input to this program")
	except Exception as ex:
		raise Exception("** check_splice FAILED for %s" % (tname)) from ex


def are_far(transcript_1, transcript_2):
	t1_left, t1_right = terminal_exons[transcript_1]['left_pos'], terminal_exons[transcript_1]['right_pos']
	t2_left, t2_right = terminal_exons[transcript_2]['left_pos'], terminal_exons[transcript_2]['right_pos']
	return t1_left > t2_right+int(args.fusion_dist) and t1_right > t2_right or \
		t1_right < t2_left - int(args.fusion_dist) and t1_left < t2_left


def count_transcripts_for_reads(read_names):
	counts = {}  # isoform to counts
	isoform_read = {}  # isoform and their supporting read ids
	for r in read_names:
		transcripts = reads[r]  # all potential transcripts this read is assigned to

		if not args.stringent and not args.check_splice:
			if len(set(transcripts)) == 1:  # only one possible transcript
				for t in transcripts:
					#quality = reads[r][t].mapq # unused
					if t not in counts:
						counts[t] = 0
					counts[t] += 1
					if args.generate_map:
						if t not in isoform_read:
							isoform_read[t] = []
						isoform_read[t] += [r]

				continue
			# based on sorted mapq, if the read aligns much better to one transcript than the other candidates
			ordered_transcripts = sorted(transcripts.items(), key=lambda x: transcripts[x[0]].mapq)
			if (ordered_transcripts[-1][1].mapq > ordered_transcripts[-2][1].mapq \
				and ordered_transcripts[-1][1].mapq > 7) or \
				(not args.trust_ends and ordered_transcripts[-1][1].mapq >= args.quality):
				t = ordered_transcripts[-1][0]
				if t not in counts:
					counts[t] = 0
				counts[t] += 1
				if args.generate_map:
					if t not in isoform_read:
						isoform_read[t] = []
					isoform_read[t] += [r]
				continue

		if not args.trust_ends and not args.stringent and not args.check_splice:
			# multiple mapper, can't assign
			continue

		# read in cigar info for stringent/trust_ends modes into transcript_coverage dict
		# {transcript: (sum_matches, unmapped_left, unmapped_right, softclip_left, softclip_right)}
		transcript_coverage = {}
		for t, t_info in transcripts.items():
			covered_pos = []  # 0 if transcript pos isn't covered with M, 1 if pos is covered
			insertion_pos = set()
			cigar, pos = t_info.cigar, t_info.startpos

			relstart = 0
			blocksizes, relblockstarts = [], []

			matches = re.findall('([0-9]+)([A-Z])', cigar)
			num, op = int(matches[0][0]), matches[0][1]
			if op == 'H':  # check for H and then S at beginning of cigar
				matches = matches[1:]
				# relstart += num

			num, op = int(matches[0][0]), matches[0][1]
			if op == 'S':
				softclip_left = num
				matches = matches[1:]
			else:
				softclip_left = 0

			indel_detected = False
			for m in matches:  # does not check for H and S
				num, op = int(m[0]), m[1]
				if op == 'M':  # consumes reference
					blocksizes += [num]
					relblockstarts += [relstart]
					relstart += num
					covered_pos += [1] * num
				elif op == 'D':  # consumes reference
					relstart += num
					covered_pos += [0] * num
					if num > large_indel_tolerance:
						# large_indel = True # unused
						break
				elif op == 'N':  # consumes reference
					relstart += num
					covered_pos += [0] * num
				elif op == 'I' and num >= min_insertion_len:  # note insertions for check_splice
					if args.check_splice:
						if relstart+pos in splice_sites[t] or relstart+pos+1 in splice_sites[t] \
							or relstart+pos-1 in splice_sites[t]:
								indel_detected = True
								break
						insertion_pos.add(relstart)
					if num > large_indel_tolerance:
						indel_detected = True
						break

			if indel_detected:
				continue

			num, op = int(matches[-1][0]), matches[-1][1]
			if op == 'H':  # check for H and S at the end of cigar
				matches = matches[:-1]
			num, op = int(matches[-1][0]), matches[-1][1]
			if op == 'S':
				softclip_right = num
			else:
				softclip_right = 0

			blockstarts = [pos + s for s in relblockstarts]
			read_left = blockstarts[0]
			read_right = blockstarts[-1] + blocksizes[-1]
			# a read can pass stringent assignment to a transcript but may not pass splice checking,
			# and vice-versa. if both stringent and check_splice are not specified, check each
			# individually. if only trust_ends is supplied, the read-transcript assignment does not
			# need to pass but the assignment with the highest coverage will be prioritized
			if (args.check_splice and args.stringent and check_splice(t, pos, covered_pos, insertion_pos) and \
				is_stringent(t, blocksizes, blockstarts)) \
				or (args.stringent and not args.check_splice and is_stringent(t, blocksizes, blockstarts) or \
				args.check_splice and not args.stringent and check_splice(t, pos, covered_pos, insertion_pos)) or \
				(not args.stringent and not args.check_splice and args.trust_ends):
					transcript_coverage[t] = (sum(blocksizes), read_left,
						transcript_lengths[t] - read_right, softclip_left, softclip_right, transcripts[t].mapq)

		if not transcript_coverage:  # no transcripts passed stringent and/or check_splice criteria
			continue
		# sort by highest number of base matches
		ranked_transcripts = sorted(transcript_coverage.items(), key=lambda x: x[1][0], reverse=True)
		# then sort by highest mapq
		ranked_transcripts = sorted(ranked_transcripts, key=lambda x: x[1][5], reverse=True)

		best_t, best_t_info = ranked_transcripts[0]

		# reminder that best_t_info is sum(blocksizes), left pos, right pos, softclip_left, softclip_right)
		for t, t_info in ranked_transcripts[1:]:
			if not args.check_splice and t_info[0] + args.window < best_t_info[0]:
				continue
			# does this transcript have less softclipping than the best transcript and
			# does this transcript reach the ends better than the best transcript
			if t_info[3]+t_info[4] <= best_t_info[3]+best_t_info[4] and \
				t_info[1]+t_info[2] <= best_t_info[1]+best_t_info[2]:
					best_t, best_t_info = t, t_info
		if best_t not in counts:
			counts[best_t] = 0
		counts[best_t] += 1

		if args.fusion_dist:  # looking for the second best isoform match
			second_t, second_t_info = best_t, (0, sys.maxsize, sys.maxsize, sys.maxsize, sys.maxsize)
			for t, t_info in ranked_transcripts[1:]:
				if t_info[0] + args.window < best_t_info[0]:
					continue
				# make sure that this transcript isn't already the best transcript
				if t == best_t:
					continue

				if t_info[3]+t_info[4] <= second_t_info[3]+second_t_info[4] and \
					t_info[1]+t_info[2] <= second_t_info[1]+second_t_info[2] and \
					(terminal_exons[t]['c'] != terminal_exons[second_t]['c'] or \
					are_far(t, second_t)):
						second_t, second_t_info = t, t_info
			if second_t != best_t:  # if a second best match was found
				if second_t not in counts:
					counts[second_t] = 0
				counts[second_t] += 1

		if args.generate_map:
			if best_t not in isoform_read:
				isoform_read[best_t] = []
			isoform_read[best_t] += [r]

			if args.fusion_dist and second_t != best_t:
				if second_t not in isoform_read:
					isoform_read[second_t] = []
				isoform_read[second_t] += [r]

	if args.generate_map:
		return counts, isoform_read
	else:
		return counts, None


terminal_exons = {}  # first last exons of the firstpass flair reference transcriptome
splice_sites = {}  # splice site positions related to transcript start site
if args.stringent or args.check_splice or args.fusion_dist:
	for line in isoform_file:
		line = line.rstrip().split('\t')
		if isbed:
			name, left, right, chrom = line[3], int(line[1]), int(line[2]), line[0]
			blocksizes = [int(n) for n in line[10].split(',')[:-1]]
		else:
			name, left, right, chrom = line[9], int(line[11]), int(line[12]), line[13]
			blocksizes = [int(n) for n in line[18].split(',')[:-1]]
		terminal_exons[name] = {}
		terminal_exons[name]['left_size'] = blocksizes[0]
		terminal_exons[name]['right_size'] = blocksizes[-1]
		terminal_exons[name]['left_pos'] = left
		terminal_exons[name]['right_pos'] = right
		terminal_exons[name]['c'] = chrom
		if args.check_splice:
			splice_sites[name] = set()
			last_pos = 0
			for b in blocksizes[:-1]:
				last_pos += b
				splice_sites[name].add(last_pos)

aln = namedtuple('aln', 'cigar mapq startpos')

transcript_lengths = {}
reads = {}
for line in sam:
	if line.startswith('@'):
		if line.startswith('@SQ'):
			name = line[line.find('SN:') + 3:].split()[0]
			if name.count('|') > 2:
				name = name[:name.find('|')]
			length = float(line[line.find('LN:') + 3:].split()[0])
			transcript_lengths[name] = length
		continue
	line = line.rstrip().split('\t')
	if args.minimal_input:
		read, transcript, cigar, quality, pos = line[0], line[1], line[2], int(line[3]), int(line[4]) - 1
	else:
		read, transcript, cigar, quality, pos = line[0], line[2], line[5], int(line[4]), int(line[3]) - 1
	if quality < args.quality:
		continue
	if transcript == '*':
		continue
	if read not in reads:
		reads[read] = {}
	if transcript.count('|') > 2:
		transcript = transcript[:transcript.find('|')]
	reads[read][transcript] = aln(cigar=cigar, mapq=quality, startpos=pos)

if __name__ == '__main__':
	grouped_reads = []
	allread_names = list(reads.keys())
	groupsize = int(math.ceil(len(allread_names)/args.threads))  # cast to int bc python 2.7 needs it
	if groupsize == 0:
		grouped_reads = [allread_names]
	else:
<<<<<<< HEAD
		grouped_reads = [allread_names[i:i + groupsize] for i in range(0, len(allread_names), groupsize)]
	counts = []
	for one in grouped_reads:
		counts.append(count_transcripts_for_reads(one))
=======
		i = 0
		for group in range(args.threads):  # group variable unused TODO check
			new_i = i + groupsize
			grouped_reads += [allread_names[i:new_i]]
			i = new_i

	p = Pool(args.threads)
	counts = p.map(count_transcripts_for_reads, grouped_reads)
	p.close()
	p.join()

>>>>>>> 2d57eca1
	merged_counts = Counter(counts[0][0])
	for res in counts[1:]:
		merged_counts += Counter(res[0])

	with open(outfilename, 'wt') as outfile:
		writer = csv.writer(outfile, delimiter='\t', lineterminator=os.linesep)
		for t in merged_counts:
			writer.writerow([t, merged_counts[t]])

	if args.generate_map:
		merged_map = {}
		for res in counts:
			for t in res[1]:
				if t not in merged_map:
					merged_map[t] = []
				merged_map[t] += res[1][t]

		with open(args.generate_map, 'wt') as outfile:
			writer = csv.writer(outfile, delimiter='\t', lineterminator=os.linesep)
			for t in merged_map:
				if t in merged_counts:
					writer.writerow([t, ','.join(merged_map[t])])
<|MERGE_RESOLUTION|>--- conflicted
+++ resolved
@@ -354,24 +354,12 @@
 	if groupsize == 0:
 		grouped_reads = [allread_names]
 	else:
-<<<<<<< HEAD
+
 		grouped_reads = [allread_names[i:i + groupsize] for i in range(0, len(allread_names), groupsize)]
 	counts = []
 	for one in grouped_reads:
 		counts.append(count_transcripts_for_reads(one))
-=======
-		i = 0
-		for group in range(args.threads):  # group variable unused TODO check
-			new_i = i + groupsize
-			grouped_reads += [allread_names[i:new_i]]
-			i = new_i
-
-	p = Pool(args.threads)
-	counts = p.map(count_transcripts_for_reads, grouped_reads)
-	p.close()
-	p.join()
-
->>>>>>> 2d57eca1
+
 	merged_counts = Counter(counts[0][0])
 	for res in counts[1:]:
 		merged_counts += Counter(res[0])
